--- conflicted
+++ resolved
@@ -51,13 +51,8 @@
 {
     // initialize seed hardware and daisysp modules
     daisy_seed_init(&seed);
-<<<<<<< HEAD
     comp.Init(SAMPLE_RATE);
-    env.init(SAMPLE_RATE);
-=======
-    comp.init(SAMPLE_RATE);
     env.Init(SAMPLE_RATE);
->>>>>>> 4b74a821
     osc_a.init(SAMPLE_RATE);
     osc_b.init(SAMPLE_RATE);
 
