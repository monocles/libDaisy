--- conflicted
+++ resolved
@@ -153,12 +153,6 @@
     qspi.Init(qspi_config);
 
     dsy_sdram_init(&sdram_handle);
-<<<<<<< HEAD
-    dsy_qspi_init(&qspi_handle);
-=======
-    dsy_gpio_init(&led);
-    dsy_gpio_init(&testpoint);
->>>>>>> 9b4ba8a1
     ConfigureAudio();
 
     callback_rate_ = AudioSampleRate() / AudioBlockSize();
@@ -259,30 +253,15 @@
 }
 void DaisySeed::ConfigureQspi()
 {
-<<<<<<< HEAD
-    Pin *pin_group;
-    qspi_handle.device = DSY_QSPI_DEVICE_IS25LP064A;
-    qspi_handle.mode   = DSY_QSPI_MODE_DSY_MEMORY_MAPPED;
-    pin_group          = qspi_handle.pin_config;
-
-
-    pin_group[DSY_QSPI_PIN_IO0].Init(Pin::Port::DSY_GPIOF, 8);
-    pin_group[DSY_QSPI_PIN_IO1].Init(Pin::Port::DSY_GPIOF, 9);
-    pin_group[DSY_QSPI_PIN_IO2].Init(Pin::Port::DSY_GPIOF, 7);
-    pin_group[DSY_QSPI_PIN_IO3].Init(Pin::Port::DSY_GPIOF, 6);
-    pin_group[DSY_QSPI_PIN_CLK].Init(Pin::Port::DSY_GPIOF, 10);
-    pin_group[DSY_QSPI_PIN_NCS].Init(Pin::Port::DSY_GPIOG, 6);
-=======
     qspi_config.device = QSPIHandle::Config::Device::IS25LP064A;
     qspi_config.mode   = QSPIHandle::Config::Mode::DSY_MEMORY_MAPPED;
 
-    qspi_config.pin_config.io0 = dsy_pin(DSY_GPIOF, 8);
-    qspi_config.pin_config.io1 = dsy_pin(DSY_GPIOF, 9);
-    qspi_config.pin_config.io2 = dsy_pin(DSY_GPIOF, 7);
-    qspi_config.pin_config.io3 = dsy_pin(DSY_GPIOF, 6);
-    qspi_config.pin_config.clk = dsy_pin(DSY_GPIOF, 10);
-    qspi_config.pin_config.ncs = dsy_pin(DSY_GPIOG, 6);
->>>>>>> 9b4ba8a1
+    qspi_config.pin_config.io0.Init(Pin::Port::DSY_GPIOF, 8);
+    qspi_config.pin_config.io1.Init(Pin::Port::DSY_GPIOF, 9);
+    qspi_config.pin_config.io2.Init(Pin::Port::DSY_GPIOF, 7);
+    qspi_config.pin_config.io3.Init(Pin::Port::DSY_GPIOF, 6);
+    qspi_config.pin_config.clk.Init(Pin::Port::DSY_GPIOF, 10);
+    qspi_config.pin_config.ncs.Init(Pin::Port::DSY_GPIOG, 6);
 }
 void DaisySeed::ConfigureAudio()
 {
