--- conflicted
+++ resolved
@@ -105,7 +105,6 @@
     boost ? syscfg.Boost() : syscfg.Defaults();
     system.Init(syscfg);
 
-<<<<<<< HEAD
     // Init the built-in GPIOs.
     GPIO::Config gpio_config;
     gpio_config.mode = GPIO::Config::Mode::OUTPUT_PP;
@@ -116,13 +115,9 @@
     testpoint.Init(gpio_config);
 
     qspi.Init(qspi_config);
-    sdram_handle.Init(sdram_config);
-=======
+
     sdram_handle.Init();
-    dsy_qspi_init(&qspi_handle);
-    dsy_gpio_init(&led);
-    dsy_gpio_init(&testpoint);
->>>>>>> 35dd3568
+
     ConfigureAudio();
 
     callback_rate_ = AudioSampleRate() / AudioBlockSize();
@@ -214,15 +209,6 @@
 
 // Private Implementation
 
-<<<<<<< HEAD
-void DaisySeed::ConfigureSdram()
-{
-    sdram_config.state = SdramHandle::State::ENABLE;
-    sdram_config.pin_config[(int)SdramHandle::SdramPin::SDNWE]
-        = {Port::DSY_GPIOH, 5};
-}
-=======
->>>>>>> 35dd3568
 void DaisySeed::ConfigureQspi()
 {
     qspi_config.device = QSPIHandle::Config::Device::IS25LP064A;
