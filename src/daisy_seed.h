#pragma once
#ifndef DSY_SEED_H
#define DSY_SEED_H

#include "daisy.h"

//Uncomment this out if you're still using the rev2 hardware
//#define SEED_REV2

namespace daisy
{
/**
   @brief This is the higher-level interface for the Daisy board. \n 
    All basic peripheral configuration/initialization is setup here. \n

   @ingroup boards
*/
class DaisySeed
{
  public:
    DaisySeed() {}
    ~DaisySeed() {}

    /** 
    Configures the settings for all internal peripherals,
    but does not initialize them.
    This allows for modification of the configuration
    handles prior to initialization.
    */

    //Defaults listed below:
    //TODO: Add defaults

    /** & */
    void Configure();

    /** 
    Initializes the Daisy Seed and the following peripherals:
    SDRAM, QSPI, 24-bit 48kHz Audio via AK4556, Internal USB,
    as well as the built-in LED and Testpoint.

    ADCs, DACs, and other special peripherals (such as I2C, SPI, etc.)
    can be initialized using their specific initializers within libdaisy
    for a specific application.
    */
    void Init(bool boost = false);

    /** 
    Wait some ms before going on.
    \param del Delay time in ms.
    */
    void DelayMs(size_t del);

    /** 
    Returns the gpio_pin corresponding to the index 0-31.
    For the given GPIO on the Daisy Seed (labeled 1-32 in docs).
    */
    static Pin GetPin(uint8_t pin_idx);

    /** Begins the audio for the seeds builtin audio.
    the specified callback will get called whenever
    new data is ready to be prepared.
    */
    void StartAudio(AudioHandle::InterleavingAudioCallback cb);

    /** Begins the audio for the seeds builtin audio.
    the specified callback will get called whenever
    new data is ready to be prepared.
    This will use the newer non-interleaved callback.
    */
    void StartAudio(AudioHandle::AudioCallback cb);

    /** Changes to a new interleaved callback
     */
    void ChangeAudioCallback(AudioHandle::InterleavingAudioCallback cb);

    /** Changes to a new multichannel callback
     */
    void ChangeAudioCallback(AudioHandle::AudioCallback cb);

    /** Stops the audio if it is running. */
    void StopAudio();

    /** Updates the Audio Sample Rate, and reinitializes.
     ** Audio must be stopped for this to work.
     */
    void SetAudioSampleRate(SaiHandle::Config::SampleRate samplerate);

    /** Returns the audio sample rate in Hz as a floating point number.
     */
    float AudioSampleRate();

    /** Sets the number of samples processed per channel by the audio callback.
     */
    void SetAudioBlockSize(size_t blocksize);

    /** Returns the number of samples per channel in a block of audio. */
    size_t AudioBlockSize();

    /** Returns the rate in Hz that the Audio callback is called */
    float AudioCallbackRate() const;

    /** Sets the state of the built in LED
     */
    void SetLed(bool state);

    /** Sets the state of the test point near pin 10
     */
    void SetTestPoint(bool state);

    /** Print formatted debug log message
     */
    template <typename... VA>
    static void Print(const char* format, VA... va)
    {
        Log::Print(format, va...);
    }

    /** Print formatted debug log message with automatic line termination
    */
    template <typename... VA>
    static void PrintLine(const char* format, VA... va)
    {
        Log::PrintLine(format, va...);
    }

    /** Start the logging session. Optionally wait for terminal connection before proceeding.
    */
    static void StartLog(bool wait_for_pc = false)
    {
        Log::StartLog(wait_for_pc);
    }


    // While the library is still in heavy development, most of the
    // configuration handles will remain public.
<<<<<<< HEAD
    dsy_sdram_handle sdram_handle; /**< & */

    // dsy_qspi_handle  qspi_handle;  /**< & */
    QSPIHandle         qspi;
    QSPIHandle::Config qspi_config;
    AudioHandle        audio_handle; /**< & */
    AdcHandle          adc;          /**< & */
    DacHandle          dac;
    UsbHandle          usb_handle; /**< & */
    GPIO               led, testpoint;
    System             system;
=======
    SdramHandle         sdram_handle; /**< & */
    SdramHandle::Config sdram_config; /**< & */
    dsy_qspi_handle     qspi_handle;  /**< & */
    AudioHandle         audio_handle; /**< & */
    AdcHandle           adc;          /**< & */
    DacHandle           dac;
    UsbHandle           usb_handle; /**< & */
    dsy_gpio            led, testpoint;
    System              system;
>>>>>>> 7d1268b8

  private:
    /** Local shorthand for debug log destination
    */
    using Log = Logger<LOGGER_INTERNAL>;


    void ConfigureSdram();
    void ConfigureQspi();
    void ConfigureAudio();
    void ConfigureAdc();
    void ConfigureDac();
    //void     ConfigureI2c();
    float callback_rate_;
};

} // namespace daisy

#endif<|MERGE_RESOLUTION|>--- conflicted
+++ resolved
@@ -134,29 +134,16 @@
 
     // While the library is still in heavy development, most of the
     // configuration handles will remain public.
-<<<<<<< HEAD
-    dsy_sdram_handle sdram_handle; /**< & */
-
-    // dsy_qspi_handle  qspi_handle;  /**< & */
     QSPIHandle         qspi;
     QSPIHandle::Config qspi_config;
     AudioHandle        audio_handle; /**< & */
     AdcHandle          adc;          /**< & */
     DacHandle          dac;
     UsbHandle          usb_handle; /**< & */
+    SdramHandle         sdram_handle; /**< & */
+    SdramHandle::Config sdram_config; /**< & */
     GPIO               led, testpoint;
     System             system;
-=======
-    SdramHandle         sdram_handle; /**< & */
-    SdramHandle::Config sdram_config; /**< & */
-    dsy_qspi_handle     qspi_handle;  /**< & */
-    AudioHandle         audio_handle; /**< & */
-    AdcHandle           adc;          /**< & */
-    DacHandle           dac;
-    UsbHandle           usb_handle; /**< & */
-    dsy_gpio            led, testpoint;
-    System              system;
->>>>>>> 7d1268b8
 
   private:
     /** Local shorthand for debug log destination
