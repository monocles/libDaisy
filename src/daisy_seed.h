--- conflicted
+++ resolved
@@ -134,27 +134,15 @@
 
     // While the library is still in heavy development, most of the
     // configuration handles will remain public.
-<<<<<<< HEAD
-    QSPIHandle          qspi;
-    QSPIHandle::Config  qspi_config;
-    AudioHandle         audio_handle; /**< & */
-    AdcHandle           adc;          /**< & */
-    DacHandle           dac;
-    UsbHandle           usb_handle;   /**< & */
-    SdramHandle         sdram_handle; /**< & */
-    SdramHandle::Config sdram_config; /**< & */
-    GPIO                led, testpoint;
-    System              system;
-=======
-    SdramHandle     sdram_handle; /**< & */
-    dsy_qspi_handle qspi_handle;  /**< & */
-    AudioHandle     audio_handle; /**< & */
-    AdcHandle       adc;          /**< & */
-    DacHandle       dac;
-    UsbHandle       usb_handle; /**< & */
-    dsy_gpio        led, testpoint;
-    System          system;
->>>>>>> 35dd3568
+    QSPIHandle         qspi;
+    QSPIHandle::Config qspi_config;
+    AudioHandle        audio_handle; /**< & */
+    AdcHandle          adc;          /**< & */
+    DacHandle          dac;
+    UsbHandle          usb_handle;   /**< & */
+    SdramHandle        sdram_handle; /**< & */
+    GPIO               led, testpoint;
+    System             system;
 
   private:
     /** Local shorthand for debug log destination
