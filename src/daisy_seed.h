#pragma once
#ifndef DSY_SEED_H
#define DSY_SEED_H

#include "daisy.h"

//Uncomment this out if you're still using the rev2 hardware
//#define SEED_REV2

namespace daisy
{
/**
   @brief This is the higher-level interface for the Daisy board. \n 
    All basic peripheral configuration/initialization is setup here. \n

   @ingroup boards
*/
class DaisySeed
{
  public:
    DaisySeed() {}
    ~DaisySeed() {}

    /** 
    Configures the settings for all internal peripherals,
    but does not initialize them.
    This allows for modification of the configuration
    handles prior to initialization.
    */

    //Defaults listed below:
    //TODO: Add defaults

    /** & */
    void Configure();

    /** 
    Initializes the Daisy Seed and the following peripherals:
    SDRAM, QSPI, 24-bit 48kHz Audio via AK4556, Internal USB,
    as well as the built-in LED and Testpoint.

    ADCs, DACs, and other special peripherals (such as I2C, SPI, etc.)
    can be initialized using their specific initializers within libdaisy
    for a specific application.
    */
    void Init(bool boost = false);

    /** 
    Wait some ms before going on.
    \param del Delay time in ms.
    */
    void DelayMs(size_t del);

    /** 
    Returns the gpio_pin corresponding to the index 0-31.
    For the given GPIO on the Daisy Seed (labeled 1-32 in docs).
    */
    static Pin GetPin(uint8_t pin_idx);

    /** Begins the audio for the seeds builtin audio.
    the specified callback will get called whenever
    new data is ready to be prepared.
    */
    void StartAudio(AudioHandle::InterleavingAudioCallback cb);

    /** Begins the audio for the seeds builtin audio.
    the specified callback will get called whenever
    new data is ready to be prepared.
    This will use the newer non-interleaved callback.
    */
    void StartAudio(AudioHandle::AudioCallback cb);

    /** Changes to a new interleaved callback
     */
    void ChangeAudioCallback(AudioHandle::InterleavingAudioCallback cb);

    /** Changes to a new multichannel callback
     */
    void ChangeAudioCallback(AudioHandle::AudioCallback cb);

    /** Stops the audio if it is running. */
    void StopAudio();

    /** Updates the Audio Sample Rate, and reinitializes.
     ** Audio must be stopped for this to work.
     */
    void SetAudioSampleRate(SaiHandle::Config::SampleRate samplerate);

    /** Returns the audio sample rate in Hz as a floating point number.
     */
    float AudioSampleRate();

    /** Sets the number of samples processed per channel by the audio callback.
     */
    void SetAudioBlockSize(size_t blocksize);

    /** Returns the number of samples per channel in a block of audio. */
    size_t AudioBlockSize();

    /** Returns the rate in Hz that the Audio callback is called */
    float AudioCallbackRate() const;

    /** Sets the state of the built in LED
     */
    void SetLed(bool state);

    /** Sets the state of the test point near pin 10
     */
    void SetTestPoint(bool state);

    /** Print formatted debug log message
     */
    template <typename... VA>
    static void Print(const char* format, VA... va)
    {
        Log::Print(format, va...);
    }

    /** Print formatted debug log message with automatic line termination
    */
    template <typename... VA>
    static void PrintLine(const char* format, VA... va)
    {
        Log::PrintLine(format, va...);
    }

    /** Start the logging session. Optionally wait for terminal connection before proceeding.
    */
    static void StartLog(bool wait_for_pc = false)
    {
        Log::StartLog(wait_for_pc);
    }


    // While the library is still in heavy development, most of the
    // configuration handles will remain public.
    dsy_sdram_handle sdram_handle; /**< & */
<<<<<<< HEAD
    dsy_qspi_handle  qspi_handle;  /**< & */
    AudioHandle      audio_handle; /**< & */
    AdcHandle        adc;          /**< & */
    DacHandle        dac;
    UsbHandle        usb_handle; /**< & */
    GPIO             led, testpoint;
    System           system;
=======
    // dsy_qspi_handle  qspi_handle;  /**< & */
    QSPIHandle         qspi;
    QSPIHandle::Config qspi_config;
    AudioHandle        audio_handle; /**< & */
    AdcHandle          adc;          /**< & */
    DacHandle          dac;
    UsbHandle          usb_handle; /**< & */
    dsy_gpio           led, testpoint;
    System             system;
>>>>>>> 9b4ba8a1

  private:
    /** Local shorthand for debug log destination
    */
    using Log = Logger<LOGGER_INTERNAL>;


    void ConfigureSdram();
    void ConfigureQspi();
    void ConfigureAudio();
    void ConfigureAdc();
    void ConfigureDac();
    //void     ConfigureI2c();
    float callback_rate_;
};

} // namespace daisy

#endif<|MERGE_RESOLUTION|>--- conflicted
+++ resolved
@@ -135,15 +135,7 @@
     // While the library is still in heavy development, most of the
     // configuration handles will remain public.
     dsy_sdram_handle sdram_handle; /**< & */
-<<<<<<< HEAD
-    dsy_qspi_handle  qspi_handle;  /**< & */
-    AudioHandle      audio_handle; /**< & */
-    AdcHandle        adc;          /**< & */
-    DacHandle        dac;
-    UsbHandle        usb_handle; /**< & */
-    GPIO             led, testpoint;
-    System           system;
-=======
+
     // dsy_qspi_handle  qspi_handle;  /**< & */
     QSPIHandle         qspi;
     QSPIHandle::Config qspi_config;
@@ -151,9 +143,8 @@
     AdcHandle          adc;          /**< & */
     DacHandle          dac;
     UsbHandle          usb_handle; /**< & */
-    dsy_gpio           led, testpoint;
+    GPIO               led, testpoint;
     System             system;
->>>>>>> 9b4ba8a1
 
   private:
     /** Local shorthand for debug log destination
