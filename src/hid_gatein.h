--- conflicted
+++ resolved
@@ -1,64 +1,53 @@
-#pragma once
-#ifndef DSY_GATEIN_H
-#define DSY_GATEIN_H
-#include "per_gpio.h"
-
-namespace daisy
-{
-
-/** @file hid_gatein.h */
-/**
-   @brief Generic Class for handling gate inputs through GPIO.
-   @author Stephen Hensley
-   @date    March 2020
-   @ingroup controls
-*/
-class GateIn
-{
-  public:
-    /** GateIn 
-    Constructor 
-    */
-    GateIn() {}
-    /** GateIn~
-    Destructor 
-    */
-    ~GateIn() {}
-
-    /** Init
-    Initializes the gate input with specified hardware pin
-    */
-    void Init(dsy_gpio_pin *pin_cfg);
-<<<<<<< HEAD
-
-    /** Trig
-    Checks current state of gate input.
-    \return FALSE if pin is low, and TRUE if high
-    */
-=======
-    // ~~~~
-
-    // #### Trig
-    // Checks current state of gate input.
-    // Returns True if the GPIO just transitioned.
-    //
-    // ~~~~
->>>>>>> cca9341e
-    bool Trig();
-
-    // #### State
-    // Checks current state of gate input (no state required)
-    //
-    // read function is inverted because of suggested BJT input circuit
-    //
-    // ~~~~
-    inline bool State() { return !dsy_gpio_read(&pin_); }
-    // ~~~~
-
-
-  private:
-    dsy_gpio pin_;
-    uint8_t  prev_state_, state_;
-};
-} // namespace daisy
-#endif
+#pragma once
+#ifndef DSY_GATEIN_H
+#define DSY_GATEIN_H
+#include "per_gpio.h"
+
+namespace daisy
+{
+
+/** @file hid_gatein.h */
+/**
+   @brief Generic Class for handling gate inputs through GPIO.
+   @author Stephen Hensley
+   @date    March 2020
+   @ingroup controls
+*/
+class GateIn
+{
+  public:
+    /** GateIn 
+    Constructor 
+    */
+    GateIn() {}
+    /** GateIn~
+    Destructor 
+    */
+    ~GateIn() {}
+
+    /** Init
+    Initializes the gate input with specified hardware pin
+    */
+    void Init(dsy_gpio_pin *pin_cfg);
+    // ~~~~
+
+    /** Trig
+    Checks current state of gate input.
+
+    @return True if the GPIO just transitioned.
+    */
+    bool Trig();
+
+    /** State
+    Checks current state of gate input (no state required)
+
+    read function is inverted because of suggested BJT input circuit
+    */
+    inline bool State() { return !dsy_gpio_read(&pin_); }
+
+  private:
+    dsy_gpio pin_;
+    uint8_t  prev_state_, state_;
+};
+} // namespace daisy
+#endif