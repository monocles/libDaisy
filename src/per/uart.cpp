#include <stm32h7xx_hal.h>
#include "per/uart.h"
#include "util/ringbuffer.h"
#include "util/scopedirqblocker.h"

extern "C"
{
#include "util/hal_map.h"
}

using namespace daisy;

#define UART_RX_BUFF_SIZE 256

// the fifo buffer to be DMA read into
typedef RingBuffer<uint8_t, UART_RX_BUFF_SIZE> UartRingBuffer;
static UartRingBuffer DMA_BUFFER_MEM_SECTION   uart_dma_fifo;

static void Error_Handler()
{
    asm("bkpt 255");
    while(1) {}
}

class UartHandler::Impl
{
  public:
    struct UartDmaJob
    {
        uint8_t*                 data_rx          = nullptr;
        uint8_t*                 data_tx          = nullptr;
        uint16_t                 size             = 0;
        StartCallbackFunctionPtr start_callback   = nullptr;
        EndCallbackFunctionPtr   end_callback     = nullptr;
        void*                    callback_context = nullptr;
        DmaDirection             direction        = DmaDirection::TX;

        bool IsValidJob() const
        {
            return data_rx != nullptr && data_tx != nullptr;
        }
        void Invalidate() { data_rx = data_tx = nullptr; }
    };

    Result Init(const Config& config);

    const Config& GetConfig() const { return config_; }

    Result BlockingTransmit(uint8_t* buff, size_t size, uint32_t timeout);
    Result BlockingReceive(uint8_t* buff, size_t size, uint32_t timeout);

<<<<<<< HEAD
    UartHandler::Result StopRx();

    bool RxActive();
=======
    Result DmaTransmit(uint8_t*                 buff,
                       size_t                   size,
                       StartCallbackFunctionPtr start_callback,
                       EndCallbackFunctionPtr   end_callback,
                       void*                    callback_context);
>>>>>>> 5a80eb2b

    Result DmaReceive(uint8_t*                 buff,
                      size_t                   size,
                      StartCallbackFunctionPtr start_callback,
                      EndCallbackFunctionPtr   end_callback,
                      void*                    callback_context);


    Result StartDmaTx(uint8_t*                 buff,
                      size_t                   size,
                      StartCallbackFunctionPtr start_callback,
                      EndCallbackFunctionPtr   end_callback,
                      void*                    callback_context);

    Result StartDmaRx(uint8_t*                 buff,
                      size_t                   size,
                      StartCallbackFunctionPtr start_callback,
                      EndCallbackFunctionPtr   end_callback,
                      void*                    callback_context);

    static void GlobalInit();
    static bool IsDmaBusy();
    static void DmaTransferFinished(UART_HandleTypeDef* huart, Result result);

    static void QueueDmaTransfer(size_t uart_idx, const UartDmaJob& job);
    static bool IsDmaTransferQueuedFor(size_t uart_idx);

    static void DmaReceiveFifoEndCallback(void* context, Result res);

    Result SetDmaPeripheral();

    Result InitDma();

    Result InitPins();

    Result DeInitPins();

    void HandleFifo();

    Result DmaReceiveFifo();

    Result FlushFifo();

    uint8_t PopFifo();

    size_t ReadableFifo();

    int CheckError();

    static constexpr uint8_t      kNumUartWithDma = 9;
    static volatile int8_t        dma_active_peripheral_;
    static UartDmaJob             queued_dma_transfers_[kNumUartWithDma];
    static EndCallbackFunctionPtr next_end_callback_;
    static void*                  next_callback_context_;

    Config             config_;
    UART_HandleTypeDef huart_;
    DMA_HandleTypeDef  hdma_rx_;
    DMA_HandleTypeDef  hdma_tx_;

    bool            using_fifo_;
    UartRingBuffer* dma_fifo_rx_; // pointer to FIFO DMA reads into
    UartRingBuffer  queue_rx_;    // double buffer ( user reads from )
    size_t          rx_last_pos_;
};


// ================================================================
// Global references for the availabel UartHandler::Impl(s)
// ================================================================

static UartHandler::Impl uart_handles[9];

UartHandler::Impl* MapInstanceToHandle(USART_TypeDef* instance)
{
    constexpr USART_TypeDef* instances[9] = {USART1,
                                             USART2,
                                             USART3,
                                             UART4,
                                             UART5,
                                             USART6,
                                             UART7,
                                             UART8,
                                             LPUART1}; // map HAL instances
    for(int i = 0; i < 9; i++)
    {
        if(instance == instances[i])
        {
            return &uart_handles[i];
        }
    }

    /* error */
    return NULL;
}

void UartHandler::Impl::GlobalInit()
{
    // init the scheduler queue
    dma_active_peripheral_ = -1;
    for(int per = 0; per < kNumUartWithDma; per++)
        queued_dma_transfers_[per] = UartHandler::Impl::UartDmaJob();
}

UartHandler::Result UartHandler::Impl::Init(const UartHandler::Config& config)
{
    config_ = config;

    USART_TypeDef* periph;
    switch(config_.periph)
    {
        case Config::Peripheral::USART_1: periph = USART1; break;
        case Config::Peripheral::USART_2: periph = USART2; break;
        case Config::Peripheral::USART_3: periph = USART3; break;
        case Config::Peripheral::UART_4: periph = UART4; break;
        case Config::Peripheral::UART_5: periph = UART5; break;
        case Config::Peripheral::USART_6: periph = USART6; break;
        case Config::Peripheral::UART_7: periph = UART7; break;
        case Config::Peripheral::UART_8: periph = UART8; break;
        case Config::Peripheral::LPUART_1: periph = LPUART1; break;
        default: return Result::ERR;
    }

    uint32_t parity;
    switch(config_.parity)
    {
        case Config::Parity::NONE: parity = UART_PARITY_NONE; break;
        case Config::Parity::EVEN: parity = UART_PARITY_EVEN; break;
        case Config::Parity::ODD: parity = UART_PARITY_ODD; break;
        default: return Result::ERR;
    }

    uint32_t stop_bits;
    switch(config_.stopbits)
    {
        case Config::StopBits::BITS_0_5: stop_bits = UART_STOPBITS_0_5; break;
        case Config::StopBits::BITS_1: stop_bits = UART_STOPBITS_1; break;
        case Config::StopBits::BITS_1_5: stop_bits = UART_STOPBITS_1_5; break;
        case Config::StopBits::BITS_2: stop_bits = UART_STOPBITS_2; break;
        default: return Result::ERR;
    }

    uint32_t mode;
    switch(config_.mode)
    {
        case Config::Mode::RX: mode = UART_MODE_RX; break;
        case Config::Mode::TX: mode = UART_MODE_TX; break;
        case Config::Mode::TX_RX: mode = UART_MODE_TX_RX; break;
        default: return Result::ERR;
    }

    uint32_t wordlen;
    switch(config_.wordlength)
    {
        case Config::WordLength::BITS_7: wordlen = UART_WORDLENGTH_7B; break;
        case Config::WordLength::BITS_8: wordlen = UART_WORDLENGTH_8B; break;
        case Config::WordLength::BITS_9: wordlen = UART_WORDLENGTH_9B; break;
        default: return Result::ERR;
    }

    huart_.Instance                    = periph;
    huart_.Init.BaudRate               = config.baudrate;
    huart_.Init.WordLength             = wordlen;
    huart_.Init.StopBits               = stop_bits;
    huart_.Init.Parity                 = parity;
    huart_.Init.Mode                   = mode;
    huart_.Init.HwFlowCtl              = UART_HWCONTROL_NONE;
    huart_.Init.OverSampling           = UART_OVERSAMPLING_16;
    huart_.Init.OneBitSampling         = UART_ONE_BIT_SAMPLE_DISABLE;
    huart_.Init.ClockPrescaler         = UART_PRESCALER_DIV1;
    huart_.AdvancedInit.AdvFeatureInit = UART_ADVFEATURE_NO_INIT;

    if(HAL_UART_Init(&huart_) != HAL_OK)
    {
        return Result::ERR;
    }
    if(HAL_UARTEx_SetTxFifoThreshold(&huart_, UART_TXFIFO_THRESHOLD_1_8)
       != HAL_OK)
    {
        return Result::ERR;
    }
    if(HAL_UARTEx_SetRxFifoThreshold(&huart_, UART_RXFIFO_THRESHOLD_1_8)
       != HAL_OK)
    {
        return Result::ERR;
    }
    if(HAL_UARTEx_DisableFifoMode(&huart_) != HAL_OK)
    {
        return Result::ERR;
    }

    // Fifo stuff
    using_fifo_  = false;
    dma_fifo_rx_ = &uart_dma_fifo;
    dma_fifo_rx_->Init();
    queue_rx_.Init();

    return Result::OK;
}


UartHandler::Result UartHandler::Impl::SetDmaPeripheral()
{
    switch(config_.periph)
    {
        case UartHandler::Config::Peripheral::USART_1:
            hdma_rx_.Init.Request = DMA_REQUEST_USART1_RX;
            hdma_tx_.Init.Request = DMA_REQUEST_USART1_TX;
            break;
        case UartHandler::Config::Peripheral::USART_2:
            hdma_rx_.Init.Request = DMA_REQUEST_USART2_RX;
            hdma_tx_.Init.Request = DMA_REQUEST_USART2_TX;
            break;
        case UartHandler::Config::Peripheral::USART_3:
            hdma_rx_.Init.Request = DMA_REQUEST_USART3_RX;
            hdma_tx_.Init.Request = DMA_REQUEST_USART3_TX;
            break;
        case UartHandler::Config::Peripheral::UART_4:
            hdma_rx_.Init.Request = DMA_REQUEST_UART4_RX;
            hdma_tx_.Init.Request = DMA_REQUEST_UART4_TX;
            break;
        case UartHandler::Config::Peripheral::UART_5:
            hdma_rx_.Init.Request = DMA_REQUEST_UART5_RX;
            hdma_tx_.Init.Request = DMA_REQUEST_UART5_TX;
            break;
        case UartHandler::Config::Peripheral::USART_6:
            hdma_rx_.Init.Request = DMA_REQUEST_USART6_RX;
            hdma_tx_.Init.Request = DMA_REQUEST_USART6_TX;
            break;
        case UartHandler::Config::Peripheral::UART_7:
            hdma_rx_.Init.Request = DMA_REQUEST_UART7_RX;
            hdma_tx_.Init.Request = DMA_REQUEST_UART7_TX;
            break;
        case UartHandler::Config::Peripheral::UART_8:
            hdma_rx_.Init.Request = DMA_REQUEST_UART8_RX;
            hdma_tx_.Init.Request = DMA_REQUEST_UART8_TX;
            break;

        // LPUART1 is on BDMA_REQUEST_LPUART1_RX/TX
        default: return UartHandler::Result::ERR;
    }
    return UartHandler::Result::OK;
}

UartHandler::Result UartHandler::Impl::InitDma()
{
    hdma_rx_.Instance                 = DMA1_Stream5;
    hdma_rx_.Init.PeriphInc           = DMA_PINC_DISABLE;
    hdma_rx_.Init.MemInc              = DMA_MINC_ENABLE;
    hdma_rx_.Init.PeriphDataAlignment = DMA_PDATAALIGN_BYTE;
    hdma_rx_.Init.MemDataAlignment    = DMA_MDATAALIGN_BYTE;
    hdma_rx_.Init.Mode                = using_fifo_ ? DMA_CIRCULAR : DMA_NORMAL;
    hdma_rx_.Init.Priority            = DMA_PRIORITY_VERY_HIGH;
    hdma_rx_.Init.FIFOMode            = DMA_FIFOMODE_DISABLE;
    hdma_rx_.Init.Direction           = DMA_PERIPH_TO_MEMORY;

    hdma_tx_.Instance                 = DMA2_Stream4;
    hdma_tx_.Init.PeriphInc           = DMA_PINC_DISABLE;
    hdma_tx_.Init.MemInc              = DMA_MINC_ENABLE;
    hdma_tx_.Init.PeriphDataAlignment = DMA_PDATAALIGN_BYTE;
    hdma_tx_.Init.MemDataAlignment    = DMA_MDATAALIGN_BYTE;
    hdma_tx_.Init.Mode                = DMA_NORMAL;
    hdma_tx_.Init.Priority            = DMA_PRIORITY_VERY_HIGH;
    hdma_tx_.Init.FIFOMode            = DMA_FIFOMODE_DISABLE;
    hdma_tx_.Init.Direction           = DMA_MEMORY_TO_PERIPH;
    SetDmaPeripheral();

    if(HAL_DMA_Init(&hdma_rx_) != HAL_OK)
    {
        Error_Handler();
        return UartHandler::Result::ERR;
    }
    if(HAL_DMA_Init(&hdma_tx_) != HAL_OK)
    {
        Error_Handler();
        return UartHandler::Result::ERR;
    }

    __HAL_LINKDMA(&huart_, hdmarx, hdma_rx_);
    __HAL_LINKDMA(&huart_, hdmatx, hdma_tx_);


    if(using_fifo_)
    {
        // Disable HalfTransfer Interrupt
        ((DMA_Stream_TypeDef*)hdma_rx_.Instance)->CR &= ~(DMA_SxCR_HTIE);

        //enable idle interrupts
        __HAL_UART_ENABLE_IT(&huart_, UART_IT_IDLE);
    }

    return UartHandler::Result::OK;
}
UartHandler::Result UartHandler::Impl::StopRx()
{
    if(!rx_active_)
    {
        HAL_UART_DMAStop(&huart_);
        HAL_UART_Abort(&huart_);
        HAL_NVIC_DisableIRQ(USART1_IRQn);
        __HAL_UART_CLEAR_FEFLAG(&huart_);
        __HAL_UART_DISABLE_IT(&huart_, UART_IT_IDLE);
        __HAL_UART_DISABLE_IT(&huart_, UART_IT_FE);
        rx_last_pos_ = 0;
        dma_fifo_rx_->Init();
    }
#ifdef UART_RX_DOUBLE_BUFFER
    queue_rx_.Init();
#endif
    rx_active_ = false;
    return Result::OK;
}

// formerly known as "UARTRxComplete()"
void UartHandler::Impl::HandleFifo()
{
    size_t len, cur_pos;

    //get current write pointer
    cur_pos = (UART_RX_BUFF_SIZE
               - ((DMA_Stream_TypeDef*)huart_.hdmarx->Instance)->NDTR)
              & (UART_RX_BUFF_SIZE - 1);

    //calculate how far the DMA write pointer has moved
    len = (cur_pos - rx_last_pos_ + UART_RX_BUFF_SIZE) % UART_RX_BUFF_SIZE;

    dma_fifo_rx_->Advance(len);
    rx_last_pos_ = cur_pos;

    // Copy to queue fifo we don't want to use primary fifo to avoid
    // changes to the buffer while its being processed
    uint8_t processbuf[256];
    dma_fifo_rx_->ImmediateRead(processbuf, len);
    queue_rx_.Overwrite(processbuf, len);
}

void UartHandler::Impl::DmaTransferFinished(UART_HandleTypeDef* huart,
                                            UartHandler::Result result)
{
    ScopedIrqBlocker block;

    // on an error, reinit the peripheral to clear any flags
    if(result != UartHandler::Result::OK)
        HAL_UART_Init(huart);

    dma_active_peripheral_ = -1;

    if(next_end_callback_ != nullptr)
    {
        // the callback may setup another transmission, hence we shouldn't reset this to
        // nullptr after the callback - it might overwrite the new transmission.
        auto callback      = next_end_callback_;
        next_end_callback_ = nullptr;
        // make the callback
        callback(next_callback_context_, result);
    }

    // the callback could have started a new transmission right away...
    if(IsDmaBusy())
        return;

    // dma is still idle. Check if another UART peripheral waits for a job.
    for(int per = 0; per < kNumUartWithDma; per++)
        if(IsDmaTransferQueuedFor(per))
        {
            UartHandler::Result result;
            if(queued_dma_transfers_[per].direction
               == UartHandler::DmaDirection::TX)
            {
                result = uart_handles[per].StartDmaTx(
                    queued_dma_transfers_[per].data_tx,
                    queued_dma_transfers_[per].size,
                    queued_dma_transfers_[per].start_callback,
                    queued_dma_transfers_[per].end_callback,
                    queued_dma_transfers_[per].callback_context);
            }
            else
            {
                result = uart_handles[per].StartDmaRx(
                    queued_dma_transfers_[per].data_rx,
                    queued_dma_transfers_[per].size,
                    queued_dma_transfers_[per].start_callback,
                    queued_dma_transfers_[per].end_callback,
                    queued_dma_transfers_[per].callback_context);
            }
            if(result == UartHandler::Result::OK)
            {
                // remove the job from the queue
                queued_dma_transfers_[per].Invalidate();
                return;
            }
        }
}

bool UartHandler::Impl::IsDmaBusy()
{
    return dma_active_peripheral_ >= 0;
}

bool UartHandler::Impl::IsDmaTransferQueuedFor(size_t uart_idx)
{
    return queued_dma_transfers_[uart_idx].IsValidJob();
}

void UartHandler::Impl::QueueDmaTransfer(size_t uart_idx, const UartDmaJob& job)
{
    // wait for any previous job on this peripheral to finish
    // and the queue position to become free
    while(IsDmaTransferQueuedFor(uart_idx))
    {
        continue;
    };

    // queue the job
    ScopedIrqBlocker block;
    queued_dma_transfers_[uart_idx] = job;
}


UartHandler::Result UartHandler::Impl::DmaTransmit(
    uint8_t*                              buff,
    size_t                                size,
    UartHandler::StartCallbackFunctionPtr start_callback,
    UartHandler::EndCallbackFunctionPtr   end_callback,
    void*                                 callback_context)
{
    // if dma is currently running - queue a job
    if(IsDmaBusy())
    {
        UartDmaJob job;
        job.data_tx          = buff;
        job.size             = size;
        job.direction        = UartHandler::DmaDirection::TX;
        job.start_callback   = start_callback;
        job.end_callback     = end_callback;
        job.callback_context = callback_context;

        const int uart_idx = int(config_.periph);

        // queue a job (blocks until the queue position is free)
        QueueDmaTransfer(uart_idx, job);
        // TODO: the user can't tell if he got returned "OK"
        // because the transfer was executed or because it was queued...
        // should we change that?
        return UartHandler::Result::OK;
    }

    return StartDmaTx(
        buff, size, start_callback, end_callback, callback_context);
}

UartHandler::Result UartHandler::Impl::StartDmaTx(
    uint8_t*                              buff,
    size_t                                size,
    UartHandler::StartCallbackFunctionPtr start_callback,
    UartHandler::EndCallbackFunctionPtr   end_callback,
    void*                                 callback_context)
{
    while(HAL_UART_GetState(&huart_) != HAL_UART_STATE_READY) {};

    if(InitDma() != UartHandler::Result::OK)
    {
        if(end_callback)
            end_callback(callback_context, UartHandler::Result::ERR);
        return UartHandler::Result::ERR;
    }

    ScopedIrqBlocker block;

    dma_active_peripheral_ = int(config_.periph);
    next_end_callback_     = end_callback;
    next_callback_context_ = callback_context;

    if(start_callback)
        start_callback(callback_context);

    if(HAL_UART_Transmit_DMA(&huart_, buff, size) != HAL_OK)
    {
        dma_active_peripheral_ = -1;
        next_end_callback_     = NULL;
        next_callback_context_ = NULL;
        if(end_callback)
            end_callback(callback_context, UartHandler::Result::ERR);
        return UartHandler::Result::ERR;
    }
    return UartHandler::Result::OK;
}

UartHandler::Result UartHandler::Impl::DmaReceive(
    uint8_t*                              buff,
    size_t                                size,
    UartHandler::StartCallbackFunctionPtr start_callback,
    UartHandler::EndCallbackFunctionPtr   end_callback,
    void*                                 callback_context)
{
    // if dma is currently running - queue a job
    if(IsDmaBusy())
    {
        UartDmaJob job;
        job.data_rx          = buff;
        job.size             = size;
        job.direction        = UartHandler::DmaDirection::RX;
        job.start_callback   = start_callback;
        job.end_callback     = end_callback;
        job.callback_context = callback_context;

        const int uart_idx = int(config_.periph);

        // queue a job (blocks until the queue position is free)
        QueueDmaTransfer(uart_idx, job);
        // TODO: the user can't tell if he got returned "OK"
        // because the transfer was executed or because it was queued...
        // should we change that?
        return UartHandler::Result::OK;
    }

    return StartDmaRx(
        buff, size, start_callback, end_callback, callback_context);
}

UartHandler::Result UartHandler::Impl::StartDmaRx(
    uint8_t*                              buff,
    size_t                                size,
    UartHandler::StartCallbackFunctionPtr start_callback,
    UartHandler::EndCallbackFunctionPtr   end_callback,
    void*                                 callback_context)
{
    while(HAL_UART_GetState(&huart_) != HAL_UART_STATE_READY) {};

    if(InitDma() != UartHandler::Result::OK)
    {
        if(end_callback)
            end_callback(callback_context, UartHandler::Result::ERR);
        return UartHandler::Result::ERR;
    }

    ScopedIrqBlocker block;

    dma_active_peripheral_ = int(config_.periph);
    next_end_callback_     = end_callback;
    next_callback_context_ = callback_context;

    if(start_callback)
        start_callback(callback_context);

    if(HAL_UART_Receive_DMA(&huart_, buff, size) != HAL_OK)
    {
        dma_active_peripheral_ = -1;
        next_end_callback_     = NULL;
        next_callback_context_ = NULL;
        if(end_callback)
            end_callback(callback_context, UartHandler::Result::ERR);
        return UartHandler::Result::ERR;
    }
    return UartHandler::Result::OK;
}

UartHandler::Result
UartHandler::Impl::BlockingReceive(uint8_t* buff, size_t size, uint32_t timeout)
{
    if(HAL_UART_Receive(&huart_, (uint8_t*)buff, size, timeout) != HAL_OK)
    {
        return Result::ERR;
    }
    return Result::OK;
}

UartHandler::Result UartHandler::Impl::BlockingTransmit(uint8_t* buff,
                                                        size_t   size,
                                                        uint32_t timeout)
{
    if(HAL_UART_Transmit(&huart_, (uint8_t*)buff, size, timeout) != HAL_OK)
    {
        return Result::ERR;
    }
    return Result::OK;
}

//gets called if the buffer is overrun, transfer buffers and restart DMA
void UartHandler::Impl::DmaReceiveFifoEndCallback(void*               context,
                                                  UartHandler::Result res)
{
    // when the DMA hits the end in circular mode, it's considered an ERROR
    // for some reason it sometimes comes up as OK as well though
    // for now we'll catch the errors and just reset
    if(res == UartHandler::Result::OK || res == UartHandler::Result::ERR)
    {
        UartHandler::Impl* handle = (UartHandler::Impl*)context;

        // copy rx buffer to queue buffer
        handle->dma_fifo_rx_->Advance(UART_RX_BUFF_SIZE - 1);
        handle->rx_last_pos_ = UART_RX_BUFF_SIZE - 1;
        uint8_t processbuf[256];
        handle->dma_fifo_rx_->ImmediateRead(processbuf, UART_RX_BUFF_SIZE - 1);
        handle->queue_rx_.Overwrite(processbuf, UART_RX_BUFF_SIZE - 1);

        HAL_UART_Init(&handle->huart_);

        handle->DmaReceiveFifo();
    }
}

UartHandler::Result UartHandler::Impl::DmaReceiveFifo()
{
    using_fifo_ = true;
    return DmaReceive((uint8_t*)dma_fifo_rx_->GetMutableBuffer(),
                      UART_RX_BUFF_SIZE,
                      NULL,
                      UartHandler::Impl::DmaReceiveFifoEndCallback,
                      (void*)this);
}

UartHandler::Result UartHandler::Impl::FlushFifo()
{
    queue_rx_.Flush();
    return Result::OK;
}

uint8_t UartHandler::Impl::PopFifo()
{
    return queue_rx_.Read();
}

size_t UartHandler::Impl::ReadableFifo()
{
    return queue_rx_.readable();
}

int UartHandler::Impl::CheckError()
{
    return HAL_UART_GetError(&huart_);
}

typedef struct
{
    dsy_gpio_pin pin;
    uint8_t      alt;
} pin_alt;

pin_alt pins_none = {{DSY_GPIOX, 0}, 255};

//valid pins per periph, and the alt they're on
pin_alt usart1_pins_tx[] = {{{DSY_GPIOB, 6}, GPIO_AF7_USART1},
                            {{DSY_GPIOB, 14}, GPIO_AF4_USART1},
                            pins_none};
pin_alt usart1_pins_rx[] = {{{DSY_GPIOB, 7}, GPIO_AF7_USART1},
                            {{DSY_GPIOB, 15}, GPIO_AF4_USART1},
                            pins_none};

pin_alt usart2_pins_tx[]
    = {{{DSY_GPIOA, 2}, GPIO_AF7_USART2}, pins_none, pins_none};
pin_alt usart2_pins_rx[]
    = {{{DSY_GPIOA, 3}, GPIO_AF7_USART2}, pins_none, pins_none};

pin_alt usart3_pins_tx[]
    = {{{DSY_GPIOC, 10}, GPIO_AF7_USART3}, pins_none, pins_none};
pin_alt usart3_pins_rx[]
    = {{{DSY_GPIOC, 11}, GPIO_AF7_USART3}, pins_none, pins_none};

pin_alt uart4_pins_tx[] = {{{DSY_GPIOB, 9}, GPIO_AF8_UART4},
                           {{DSY_GPIOC, 10}, GPIO_AF8_UART4},
                           {{DSY_GPIOA, 0}, GPIO_AF8_UART4}};
pin_alt uart4_pins_rx[] = {{{DSY_GPIOB, 8}, GPIO_AF8_UART4},
                           {{DSY_GPIOC, 11}, GPIO_AF8_UART4},
                           {{DSY_GPIOA, 1}, GPIO_AF8_UART4}};

pin_alt uart5_pins_tx[] = {{{DSY_GPIOC, 12}, GPIO_AF8_UART5},
                           {{DSY_GPIOB, 6}, GPIO_AF14_UART5},
                           pins_none};
pin_alt uart5_pins_rx[] = {{{DSY_GPIOB, 12}, GPIO_AF14_UART5},
                           {{DSY_GPIOD, 2}, GPIO_AF8_UART5},
                           {{DSY_GPIOB, 5}, GPIO_AF14_UART5}};

pin_alt usart6_pins_tx[] = {pins_none, pins_none, pins_none};
pin_alt usart6_pins_rx[]
    = {{{DSY_GPIOG, 9}, GPIO_AF7_USART6}, pins_none, pins_none};

pin_alt uart7_pins_tx[]
    = {{{DSY_GPIOB, 4}, GPIO_AF11_UART7}, pins_none, pins_none};
pin_alt uart7_pins_rx[] = {pins_none, pins_none, pins_none};

pin_alt uart8_pins_tx[] = {pins_none, pins_none, pins_none};
pin_alt uart8_pins_rx[] = {pins_none, pins_none, pins_none};

pin_alt lpuart1_pins_tx[]
    = {{{DSY_GPIOB, 6}, GPIO_AF8_LPUART}, pins_none, pins_none};
pin_alt lpuart1_pins_rx[]
    = {{{DSY_GPIOB, 7}, GPIO_AF8_LPUART}, pins_none, pins_none};

//an array to hold everything
pin_alt* pins_periphs[] = {usart1_pins_tx,
                           usart1_pins_rx,
                           usart2_pins_tx,
                           usart2_pins_rx,
                           usart3_pins_tx,
                           usart3_pins_rx,
                           uart4_pins_tx,
                           uart4_pins_rx,
                           uart5_pins_tx,
                           uart5_pins_rx,
                           usart6_pins_tx,
                           usart6_pins_rx,
                           uart7_pins_tx,
                           uart7_pins_rx,
                           uart8_pins_tx,
                           uart8_pins_rx,
                           lpuart1_pins_tx,
                           lpuart1_pins_rx};

UartHandler::Result
checkPinMatch(GPIO_InitTypeDef* init, dsy_gpio_pin pin, int p_num)
{
    for(int i = 0; i < 3; i++)
    {
        if(dsy_pin_cmp(&pins_periphs[p_num][i].pin, &pins_none.pin))
        {
            /* skip */
        }

        else if(dsy_pin_cmp(&pins_periphs[p_num][i].pin, &pin))
        {
            init->Alternate = pins_periphs[p_num][i].alt;
            return UartHandler::Result::OK;
        }
    }

    return UartHandler::Result::ERR;
}

UartHandler::Result UartHandler::Impl::InitPins()
{
    GPIO_InitTypeDef GPIO_InitStruct;

    GPIO_InitStruct.Mode  = GPIO_MODE_AF_PP;
    GPIO_InitStruct.Pull  = GPIO_NOPULL;
    GPIO_InitStruct.Speed = GPIO_SPEED_FREQ_LOW;

    int per_num = 2 * (int)(config_.periph);

    if(config_.pin_config.tx.port != DSY_GPIOX)
    {
        //check tx against periph
        if(checkPinMatch(&GPIO_InitStruct, config_.pin_config.tx, per_num)
           == Result::ERR)
        {
            return Result::ERR;
        }

        //setup tx pin
        GPIO_TypeDef* port  = dsy_hal_map_get_port(&config_.pin_config.tx);
        GPIO_InitStruct.Pin = dsy_hal_map_get_pin(&config_.pin_config.tx);
        HAL_GPIO_Init(port, &GPIO_InitStruct);
    }

    if(config_.pin_config.rx.port != DSY_GPIOX)
    {
        //check rx against periph
        if(checkPinMatch(&GPIO_InitStruct, config_.pin_config.rx, per_num + 1)
           == Result::ERR)
        {
            return Result::ERR;
        }

        //setup rx pin
        GPIO_TypeDef* port  = dsy_hal_map_get_port(&config_.pin_config.rx);
        GPIO_InitStruct.Pin = dsy_hal_map_get_pin(&config_.pin_config.rx);
        HAL_GPIO_Init(port, &GPIO_InitStruct);
    }

    return Result::OK;
}

UartHandler::Result UartHandler::Impl::DeInitPins()
{
    GPIO_TypeDef* port = dsy_hal_map_get_port(&config_.pin_config.tx);
    uint16_t      pin  = dsy_hal_map_get_pin(&config_.pin_config.tx);
    HAL_GPIO_DeInit(port, pin);

    port = dsy_hal_map_get_port(&config_.pin_config.rx);
    pin  = dsy_hal_map_get_pin(&config_.pin_config.rx);
    HAL_GPIO_DeInit(port, pin);

    return Result::OK;
}

volatile int8_t UartHandler::Impl::dma_active_peripheral_;
UartHandler::Impl::UartDmaJob
    UartHandler::Impl::queued_dma_transfers_[kNumUartWithDma];

UartHandler::EndCallbackFunctionPtr UartHandler::Impl::next_end_callback_;
void*                               UartHandler::Impl::next_callback_context_;

// HAL Interface functions
void HAL_UART_MspInit(UART_HandleTypeDef* uartHandle)
{
    UartHandler::Impl* handle = MapInstanceToHandle(uartHandle->Instance);
    dsy_hal_map_gpio_clk_enable(handle->config_.pin_config.rx.port);
    dsy_hal_map_gpio_clk_enable(handle->config_.pin_config.tx.port);

    switch(handle->config_.periph)
    {
        case UartHandler::Config::Peripheral::USART_1:
            __HAL_RCC_USART1_CLK_ENABLE();
            break;
        case UartHandler::Config::Peripheral::USART_2:
            __HAL_RCC_USART2_CLK_ENABLE();
            break;
        case UartHandler::Config::Peripheral::USART_3:
            __HAL_RCC_USART3_CLK_ENABLE();
            break;
        case UartHandler::Config::Peripheral::UART_4:
            __HAL_RCC_UART4_CLK_ENABLE();
            break;
        case UartHandler::Config::Peripheral::UART_5:
            __HAL_RCC_UART5_CLK_ENABLE();
            break;
        case UartHandler::Config::Peripheral::USART_6:
            __HAL_RCC_USART6_CLK_ENABLE();
            break;
        case UartHandler::Config::Peripheral::UART_7:
            __HAL_RCC_UART7_CLK_ENABLE();
            break;
        case UartHandler::Config::Peripheral::UART_8:
            __HAL_RCC_UART8_CLK_ENABLE();
            break;
        case UartHandler::Config::Peripheral::LPUART_1:
            __HAL_RCC_LPUART1_CLK_ENABLE();
            break;
    }

    if(handle->InitPins() == UartHandler::Result::ERR)
    {
        Error_Handler();
    }

    // enable the interrupts
    IRQn_Type types[] = {USART1_IRQn,
                         USART2_IRQn,
                         USART3_IRQn,
                         UART4_IRQn,
                         UART5_IRQn,
                         USART6_IRQn,
                         UART7_IRQn,
                         UART8_IRQn,
                         LPUART1_IRQn};

    HAL_NVIC_SetPriority(types[(int)handle->config_.periph], 0, 0);
    HAL_NVIC_EnableIRQ(types[(int)handle->config_.periph]);
}

void HAL_UART_MspDeInit(UART_HandleTypeDef* uartHandle)
{
    UartHandler::Impl* handle = MapInstanceToHandle(uartHandle->Instance);

    //disable the clock for our periph
    switch(handle->config_.periph)
    {
        case UartHandler::Config::Peripheral::USART_1:
            __HAL_RCC_USART1_CLK_DISABLE();
            break;
        case UartHandler::Config::Peripheral::USART_2:
            __HAL_RCC_USART2_CLK_DISABLE();
            break;
        case UartHandler::Config::Peripheral::USART_3:
            __HAL_RCC_USART3_CLK_DISABLE();
            break;
        case UartHandler::Config::Peripheral::UART_4:
            __HAL_RCC_UART4_CLK_DISABLE();
            break;
        case UartHandler::Config::Peripheral::UART_5:
            __HAL_RCC_UART5_CLK_DISABLE();
            break;
        case UartHandler::Config::Peripheral::USART_6:
            __HAL_RCC_USART6_CLK_DISABLE();
            break;
        case UartHandler::Config::Peripheral::UART_7:
            __HAL_RCC_UART7_CLK_DISABLE();
            break;
        case UartHandler::Config::Peripheral::UART_8:
            __HAL_RCC_UART8_CLK_DISABLE();
            break;
        case UartHandler::Config::Peripheral::LPUART_1:
            __HAL_RCC_LPUART1_CLK_DISABLE();
            break;
    }

    handle->DeInitPins();

    HAL_DMA_DeInit(uartHandle->hdmarx);
    HAL_DMA_DeInit(uartHandle->hdmatx);

    IRQn_Type types[] = {USART1_IRQn,
                         USART2_IRQn,
                         USART3_IRQn,
                         UART4_IRQn,
                         UART5_IRQn,
                         USART6_IRQn,
                         UART7_IRQn,
                         UART8_IRQn,
                         LPUART1_IRQn};


    HAL_NVIC_DisableIRQ(types[(int)handle->config_.periph]);
}

extern "C" void dsy_uart_global_init()
{
    UartHandler::Impl::GlobalInit();
}

// HAL Interrupts.
void UART_IRQHandler(UartHandler::Impl* handle)
{
    HAL_UART_IRQHandler(&handle->huart_);

    if(__HAL_UART_GET_FLAG(&handle->huart_, UART_FLAG_IDLE)
       && handle->using_fifo_)
    {
        handle->HandleFifo();
        handle->huart_.Instance->ICR = UART_FLAG_IDLE;
    }
}

extern "C"
{
    void USART1_IRQHandler() { UART_IRQHandler(&uart_handles[0]); }
    void USART2_IRQHandler() { UART_IRQHandler(&uart_handles[1]); }
    void USART3_IRQHandler() { UART_IRQHandler(&uart_handles[2]); }
    void UART4_IRQHandler() { UART_IRQHandler(&uart_handles[3]); }
    void UART5_IRQHandler() { UART_IRQHandler(&uart_handles[4]); }
    void USART6_IRQHandler() { UART_IRQHandler(&uart_handles[5]); }
    void UART7_IRQHandler() { UART_IRQHandler(&uart_handles[6]); }
    void UART8_IRQHandler() { UART_IRQHandler(&uart_handles[7]); }
    void LPUART1_IRQHandler() { UART_IRQHandler(&uart_handles[8]); }
}

void HalUartDmaRxStreamCallback(void)
{
    ScopedIrqBlocker block;
    if(UartHandler::Impl::dma_active_peripheral_ >= 0)
        HAL_DMA_IRQHandler(
            &uart_handles[UartHandler::Impl::dma_active_peripheral_].hdma_rx_);
}
extern "C" void DMA1_Stream5_IRQHandler(void)
{
    HalUartDmaRxStreamCallback();
}

void HalUartDmaTxStreamCallback(void)
{
    ScopedIrqBlocker block;
    if(UartHandler::Impl::dma_active_peripheral_ >= 0)
        HAL_DMA_IRQHandler(
            &uart_handles[UartHandler::Impl::dma_active_peripheral_].hdma_tx_);
}
extern "C" void DMA2_Stream4_IRQHandler(void)
{
    HalUartDmaTxStreamCallback();
}

extern "C" void HAL_UART_TxCpltCallback(UART_HandleTypeDef* huart)
{
    UartHandler::Impl::DmaTransferFinished(huart, UartHandler::Result::OK);
}

extern "C" void HAL_UART_RxCpltCallback(UART_HandleTypeDef* huart)
{
    UartHandler::Impl::DmaTransferFinished(huart, UartHandler::Result::OK);
}

extern "C" void HAL_UART_ErrorCallback(UART_HandleTypeDef* huart)
{
    UartHandler::Impl::DmaTransferFinished(huart, UartHandler::Result::ERR);
}

extern "C" void HAL_UART_AbortCpltCallback(UART_HandleTypeDef* huart)
{
    //    asm("bkpt 255");
}

extern "C" void HAL_UART_AbortTransmitCpltCallback(UART_HandleTypeDef* huart)
{
    //    asm("bkpt 255");
}

extern "C" void HAL_UART_AbortReceiveCpltCallback(UART_HandleTypeDef* huart)
{
    //    asm("bkpt 255");
}

// ======================================================================
// UartHandler > UartHandlePimpl
// ======================================================================

UartHandler::Result UartHandler::Init(const Config& config)
{
    pimpl_ = &uart_handles[int(config.periph)];
    return pimpl_->Init(config);
}

const UartHandler::Config& UartHandler::GetConfig() const
{
    return pimpl_->GetConfig();
}

UartHandler::Result
UartHandler::BlockingTransmit(uint8_t* buff, size_t size, uint32_t timeout)
{
    return pimpl_->BlockingTransmit(buff, size, timeout);
}

UartHandler::Result
UartHandler::BlockingReceive(uint8_t* buffer, uint16_t size, uint32_t timeout)
{
    return pimpl_->BlockingReceive(buffer, size, timeout);
}


UartHandler::Result
UartHandler::DmaTransmit(uint8_t*                              buff,
                         size_t                                size,
                         UartHandler::StartCallbackFunctionPtr start_callback,
                         UartHandler::EndCallbackFunctionPtr   end_callback,
                         void*                                 callback_context)
{
    return pimpl_->DmaTransmit(
        buff, size, start_callback, end_callback, callback_context);
}

<<<<<<< HEAD
UartHandler::Result UartHandler::StopRx()
{
    return pimpl_->StopRx();
}

bool UartHandler::RxActive()
=======
UartHandler::Result
UartHandler::DmaReceive(uint8_t*                              buff,
                        size_t                                size,
                        UartHandler::StartCallbackFunctionPtr start_callback,
                        UartHandler::EndCallbackFunctionPtr   end_callback,
                        void*                                 callback_context)
>>>>>>> 5a80eb2b
{
    return pimpl_->DmaReceive(
        buff, size, start_callback, end_callback, callback_context);
}

UartHandler::Result UartHandler::DmaReceiveFifo()
{
    return pimpl_->DmaReceiveFifo();
}

UartHandler::Result UartHandler::FlushFifo()
{
    return pimpl_->FlushFifo();
}

uint8_t UartHandler::PopFifo()
{
    return pimpl_->PopFifo();
}

size_t UartHandler::ReadableFifo()
{
    return pimpl_->ReadableFifo();
}

int UartHandler::CheckError()
{
    return pimpl_->CheckError();
}

// ========= wrappers to be deprecated  =========

int UartHandler::PollReceive(uint8_t* buff, size_t size, uint32_t timeout)
{
    return pimpl_->BlockingReceive(buff, size, timeout) == Result::ERR;
}

UartHandler::Result UartHandler::PollTx(uint8_t* buff, size_t size)
{
    return pimpl_->BlockingTransmit(buff, size, 10);
}

uint8_t UartHandler::PopRx()
{
    return pimpl_->PopFifo();
}

UartHandler::Result UartHandler::StartRx()
{
    return pimpl_->DmaReceiveFifo();
}

UartHandler::Result UartHandler::FlushRx()
{
    return pimpl_->FlushFifo();
}

size_t UartHandler::Readable()
{
    return pimpl_->ReadableFifo();
}<|MERGE_RESOLUTION|>--- conflicted
+++ resolved
@@ -49,17 +49,14 @@
     Result BlockingTransmit(uint8_t* buff, size_t size, uint32_t timeout);
     Result BlockingReceive(uint8_t* buff, size_t size, uint32_t timeout);
 
-<<<<<<< HEAD
     UartHandler::Result StopRx();
 
     bool RxActive();
-=======
     Result DmaTransmit(uint8_t*                 buff,
                        size_t                   size,
                        StartCallbackFunctionPtr start_callback,
                        EndCallbackFunctionPtr   end_callback,
                        void*                    callback_context);
->>>>>>> 5a80eb2b
 
     Result DmaReceive(uint8_t*                 buff,
                       size_t                   size,
@@ -1089,21 +1086,18 @@
         buff, size, start_callback, end_callback, callback_context);
 }
 
-<<<<<<< HEAD
 UartHandler::Result UartHandler::StopRx()
 {
     return pimpl_->StopRx();
 }
 
 bool UartHandler::RxActive()
-=======
 UartHandler::Result
 UartHandler::DmaReceive(uint8_t*                              buff,
                         size_t                                size,
                         UartHandler::StartCallbackFunctionPtr start_callback,
                         UartHandler::EndCallbackFunctionPtr   end_callback,
                         void*                                 callback_context)
->>>>>>> 5a80eb2b
 {
     return pimpl_->DmaReceive(
         buff, size, start_callback, end_callback, callback_context);
