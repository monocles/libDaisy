/* 
TODO
- UART1 defaults to DMA, add flexible config for DMA on all periphs
- Transmit function improvements.
- Overflow handling, etc. for Rx Queue.
*/

#pragma once
#ifndef DSY_UART_H
#define DSY_UART_H /**< macro */
#include "daisy_core.h"


namespace daisy
{
/** @addtogroup serial
    @{
    */

/** 
    Uart Peripheral
    @author shensley
    @date March 2020
    */
class UartHandler
{
  public:
    struct Config
    {
        enum class Peripheral
        {
            USART_1,
            USART_2,
            USART_3,
            UART_4,
            UART_5,
            USART_6,
            UART_7,
            UART_8,
            LPUART_1,
        };

        enum class StopBits
        {
            BITS_0_5,
            BITS_1,
            BITS_1_5,
            BITS_2,
        };

        enum class Parity
        {
            NONE,
            EVEN,
            ODD,
        };

        enum class Mode
        {
            RX,
            TX,
            TX_RX,
        };

        enum class WordLength
        {
            BITS_7,
            BITS_8,
            BITS_9,
        };

        struct
        {
            dsy_gpio_pin tx; /**< & */
            dsy_gpio_pin rx; /**< & */
        } pin_config;        /**< & */

        Config()
        {
            // user must init periph, pin_config, and mode
            stopbits   = StopBits::BITS_1;
            parity     = Parity::NONE;
            wordlength = WordLength::BITS_8;
            baudrate   = 4800;
            // baudrate   = 31250;
        }

        Peripheral periph;
        StopBits   stopbits;
        Parity     parity;
        Mode       mode;
        WordLength wordlength;
        uint32_t   baudrate;
    };


    UartHandler() : pimpl_(nullptr) {}
    UartHandler(const UartHandler& other) = default;
    UartHandler& operator=(const UartHandler& other) = default;

    /** Return values for Uart functions. */
    enum class Result
    {
        OK, /**< & */
        ERR /**< & */
    };

    enum class DmaDirection
    {
        RX, /**< & */
        TX  /**< & */
    };

    /** Initializes the UART Peripheral */
    Result Init(const Config& config);

    /** Returns the current config. */
    const Config& GetConfig() const;

    /** A callback to be executed right before a dma transfer is started. */
    typedef void (*StartCallbackFunctionPtr)(void* context);
    /** A callback to be executed after a dma transfer is completed. */
    typedef void (*EndCallbackFunctionPtr)(void* context, Result result);

    /** Blocking transmit 
    \param buff input buffer
    \param size  buffer size
    \param timeout how long in milliseconds the function will wait 
                   before returning without successful communication
    */
    Result BlockingTransmit(uint8_t* buff, size_t size, uint32_t timeout = 100);

    /** Polling Receive
    \param buffer input buffer
    \param size  buffer size
    \param timeout How long to timeout for in milliseconds
    \return Whether the receive was successful or not
    */
    Result BlockingReceive(uint8_t* buffer, uint16_t size, uint32_t timeout);

    /** DMA-based transmit 
    \param *buff input buffer
    \param size  buffer size
    \param start_callback   A callback to execute when the transfer starts, or NULL.
                            The callback is called from an interrupt, so keep it fast.
    \param end_callback     A callback to execute when the transfer finishes, or NULL.
                            The callback is called from an interrupt, so keep it fast.
    \param callback_context A pointer that will be passed back to you in the callbacks.     
    \return Whether the transmit was successful or not
    */
    Result DmaTransmit(uint8_t*                              buff,
                       size_t                                size,
                       UartHandler::StartCallbackFunctionPtr start_callback,
                       UartHandler::EndCallbackFunctionPtr   end_callback,
                       void*                                 callback_context);

    /** DMA-based receive 
    \param *buff input buffer
    \param size  buffer size
    \param start_callback   A callback to execute when the transfer starts, or NULL.
                            The callback is called from an interrupt, so keep it fast.
    \param end_callback     A callback to execute when the transfer finishes, or NULL.
                            The callback is called from an interrupt, so keep it fast.
    \param callback_context A pointer that will be passed back to you in the callbacks.    
    \return Whether the receive was successful or not
    */
    Result DmaReceive(uint8_t*                              buff,
                      size_t                                size,
                      UartHandler::StartCallbackFunctionPtr start_callback,
                      UartHandler::EndCallbackFunctionPtr   end_callback,
                      void*                                 callback_context);

<<<<<<< HEAD
    Result StopRx();

    /** \return whether Rx DMA is listening or not. */
    bool RxActive();
=======
    /** \return the result of HAL_UART_GetError() to the user. */
    int CheckError();
>>>>>>> 5a80eb2b

    /** Start the DMA Receive with a double buffered FIFO
        \return OK or ERR
    */
    Result DmaReceiveFifo();

    /** Flush all of the data from the fifo
        \return OK or ERR
    */
    Result FlushFifo();

    /** Get the top item off of the FIFO
        \return Top item from the FIFO
    */
    uint8_t PopFifo();

    /** How much data is in the FIFO
        \return number of elements ready to pop from FIFO
    */
    size_t ReadableFifo();

    /** Will be deprecated soon! Wrapper for BlockingTransmit */
    int PollReceive(uint8_t* buff, size_t size, uint32_t timeout);

    /** Will be deprecated soon! Wrapper for BlockingTransmit */
    Result PollTx(uint8_t* buff, size_t size);

    /** Will be deprecated soon! Wrapper for DmaReceiveFifo */
    Result StartRx();

    /** Will be deprecated soon! 
        \return true. New DMA will always restart itself.
    */
    bool RxActive() { return true; }

    /** Will be deprecated soon! Wrapper for FlushFifo */
    Result FlushRx();

    /** Will be deprecated soon! Wrapper PopFifo */
    uint8_t PopRx();

    /** Will be deprecated soon!  Wrapper for ReadableFifo */
    size_t Readable();

    class Impl; /**< & */

  private:
    Impl* pimpl_;
};

extern "C"
{
    /** internal. Used for global init. */
    void dsy_uart_global_init();
};

/** @} */
} // namespace daisy

#endif<|MERGE_RESOLUTION|>--- conflicted
+++ resolved
@@ -170,15 +170,12 @@
                       UartHandler::EndCallbackFunctionPtr   end_callback,
                       void*                                 callback_context);
 
-<<<<<<< HEAD
     Result StopRx();
 
     /** \return whether Rx DMA is listening or not. */
     bool RxActive();
-=======
     /** \return the result of HAL_UART_GetError() to the user. */
     int CheckError();
->>>>>>> 5a80eb2b
 
     /** Start the DMA Receive with a double buffered FIFO
         \return OK or ERR
